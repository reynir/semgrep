--- conflicted
+++ resolved
@@ -2,8 +2,6 @@
 
 This project adheres to [Semantic Versioning](http://semver.org/spec/v2.0.0.html).
 
-<<<<<<< HEAD
-=======
 
 ## Next version
 
@@ -41,7 +39,6 @@
 - Added default timeout of 5 seconds to javascript parsing (related to ?. on large minified files stalling)
 
 
->>>>>>> 7a4f4574
 ## [0.25.0](https://github.com/returntocorp/semgrep/releases/tag/v0.25.0) - 2020-09-23
 
 ### Added
